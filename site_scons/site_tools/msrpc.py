###
#This file is a part of the NVDA project.
#URL: http://www.nvda-project.org/
#Copyright 2006-2010 NVDA contributers.
#This program is free software: you can redistribute it and/or modify
#it under the terms of the GNU General Public License version 2.0, as published by
#the Free Software Foundation.
#This program is distributed in the hope that it will be useful,
#but WITHOUT ANY WARRANTY; without even the implied warranty of
#MERCHANTABILITY or FITNESS FOR A PARTICULAR PURPOSE.
#This license can be found at:
#http://www.gnu.org/licenses/old-licenses/gpl-2.0.html
###

#MSRPC tool
#Provides the MSRPCStubs builder which can use MIDL to generate header, client stub, and server stub files from an IDL.

from SCons import Util
from SCons.Builder import Builder

#This build emitter tells the builder that a header file, a client stub c file, and a server stub c file will be generated 
def MSRPCStubs_buildEmitter(target,source,env):
	base,ext=Util.splitext(str(target[0] if len(target)>0 else source[0]))
	newTargets=['%s.h'%base]
	if not env['MSRPCStubs_noServer']:
		newTargets.append('%s_S.c'%base)
	if not env['MSRPCStubs_noClient']:
		newTargets.append('%s_C.c'%base)
	return (newTargets,source)

def MSRPCStubs_builder_actionGenerator(target,source,env,for_signature):
	sources=[]
	for src in source:
		src=str(src)
		if src.endswith('.acf'):
			sources.append('/acf %s'%src)
		else:
			sources.append(src)
	sources=" ".join(sources)
	targets=[]
	for tg in target:
		tg=str(tg)
		if tg.endswith('.h'):
			targets.append('/header %s'%tg)
		elif tg.endswith('_S.c'):
			targets.append('/sstub %s'%tg)
		elif tg.endswith('_C.c'):
			targets.append('/cstub %s'%tg)
		else:
			raise ValueError("Don't know what to do with %s"%tg)
	targets=" ".join(targets)
	noServer="/server none" if env.get('MSRPCStubs_noServer',False) else ""
	noClient="/client none" if env.get('MSRPCStubs_noClient',False) else ""

	prefix=env.get('MSRPCStubs_prefix',"")
	if prefix:
		prefix="/prefix all %s"%prefix
	serverPrefix=env.get('MSRPCStubs_serverPrefix',"")
	if serverPrefix:
		serverPrefix="/prefix server %s"%serverPrefix
	clientPrefix=env.get('MSRPCStubs_clientPrefix',"")
	if clientPrefix:
		clientPrefix="/prefix client %s"%clientPrefix

	return " ".join(['${MIDL}','${MIDLFLAGS}',noServer,noClient,prefix,serverPrefix,clientPrefix,targets,sources])

MSRPCStubs_builder=Builder(
	generator=MSRPCStubs_builder_actionGenerator,
	src_suffix=['.idl','.acf'],
	emitter=MSRPCStubs_buildEmitter,
)

def exists(env):
	from SCons.Tool import midl
	return midl.exists(env)

def generate(env):
<<<<<<< HEAD
	if not 'MIDL' in env:
=======
	if 'MIDL' not in env:
>>>>>>> 86f79e6b
		from SCons.Tool import midl
		midl.generate(env)
	env['BUILDERS']['MSRPCStubs']=MSRPCStubs_builder
	env['MSRPCStubs_noServer']=False
	env['MSRPCStubs_noClient']=False<|MERGE_RESOLUTION|>--- conflicted
+++ resolved
@@ -75,11 +75,7 @@
 	return midl.exists(env)
 
 def generate(env):
-<<<<<<< HEAD
-	if not 'MIDL' in env:
-=======
 	if 'MIDL' not in env:
->>>>>>> 86f79e6b
 		from SCons.Tool import midl
 		midl.generate(env)
 	env['BUILDERS']['MSRPCStubs']=MSRPCStubs_builder
