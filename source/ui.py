# -*- coding: utf-8 -*-
# A part of NonVisual Desktop Access (NVDA)
# Copyright (C) 2008-2024 NV Access Limited, James Teh, Dinesh Kaushal, Davy Kager, André-Abush Clause,
# Babbage B.V., Leonard de Ruijter, Michael Curran, Accessolutions, Julien Cochuyt, Cyrille Bougot
# This file may be used under the terms of the GNU General Public License, version 2 or later.
# For more details see: https://www.gnu.org/licenses/gpl-2.0.html

"""User interface functionality.
This refers to the user interface presented by the screen reader alone, not the graphical user interface.
See L{gui} for the graphical user interface.
"""

import os
<<<<<<< HEAD
import sys
from ctypes import (
	windll,
	oledll,
=======
from ctypes import (
	windll,
>>>>>>> 86f79e6b
	byref,
	POINTER
)
import comtypes.client
from comtypes import IUnknown
from comtypes import automation 
from comtypes import COMError
from html import escape
from logHandler import log
import gui
import speech
import braille
from config.configFlags import TetherTo
import globalVars
from typing import Optional

from utils.security import isRunningOnSecureDesktop


# From urlmon.h
URL_MK_UNIFORM = 1

# Dialog box properties
DIALOG_OPTIONS = "resizable:yes;help:no"

#dwDialogFlags for ShowHTMLDialogEx from mshtmhst.h
HTMLDLG_NOUI = 0x0010 
HTMLDLG_MODAL = 0x0020 
HTMLDLG_MODELESS = 0x0040 
HTMLDLG_PRINT_TEMPLATE = 0x0080 
HTMLDLG_VERIFY = 0x0100 


def _warnBrowsableMessageNotAvailableOnSecureScreens(title: Optional[str]) -> None:
	"""Warn the user that a browsable message could not be shown on a secure screen (sign-on screen / UAC
	prompt).
	@param title: If provided, the title of the browsable message to give the user more context.
	"""
	log.warning(
		"While on secure screens browsable messages can not be used."
		" The browsable message window creates a security risk."
		f" Attempted to open message with title: {title!r}"
	)

	if not title:
		browsableMessageUnavailableMsg: str = _(
			# Translators: This is the message for a warning shown if NVDA cannot open a browsable message window
			# when Windows is on a secure screen (sign-on screen / UAC prompt).
			"This feature is unavailable while on secure screens such as the sign-on screen or UAC prompt."
		)
	else:
		browsableMessageUnavailableMsg: str = _(
			# Translators: This is the message for a warning shown if NVDA cannot open a browsable message window
			# when Windows is on a secure screen (sign-on screen / UAC prompt). This prompt includes the title
			# of the Window that could not be opened for context.
			# The {title} will be replaced with the title.
			# The title may be something like "Formatting".
			"This feature ({title}) is unavailable while on secure screens"
			" such as the sign-on screen or UAC prompt."
		)
		browsableMessageUnavailableMsg = browsableMessageUnavailableMsg.format(title=title)

	import wx  # Late import to prevent circular dependency.
	import gui  # Late import to prevent circular dependency.
	log.debug("Presenting browsable message unavailable warning.")
	gui.messageBox(
		browsableMessageUnavailableMsg,
		# Translators: This is the title for a warning dialog, shown if NVDA cannot open a browsable message
		# dialog.
		caption=_("Feature unavailable."),
		style=wx.ICON_ERROR | wx.OK,
	)


def browseableMessage(message: str, title: Optional[str] = None, isHtml: bool = False) -> None:
	"""Present a message to the user that can be read in browse mode.
	The message will be presented in an HTML document.
	@param message: The message in either html or text.
	@param title: The title for the message.
	@param isHtml: Whether the message is html
	"""
	if isRunningOnSecureDesktop():
		import wx  # Late import to prevent circular dependency.
		wx.CallAfter(_warnBrowsableMessageNotAvailableOnSecureScreens, title)
		return

	htmlFileName = os.path.join(globalVars.appDir, 'message.html')
	if not os.path.isfile(htmlFileName ): 
		raise LookupError(htmlFileName )
	moniker = POINTER(IUnknown)()
	windll.urlmon.CreateURLMonikerEx(0, htmlFileName, byref(moniker), URL_MK_UNIFORM)
	if not title:
		# Translators: The title for the dialog used to present general NVDA messages in browse mode.
		title = _("NVDA Message")
	if not isHtml:
		message = f"<pre>{escape(message)}</pre>"
	try:
		d = comtypes.client.CreateObject("Scripting.Dictionary")
	except (COMError, OSError):
		log.error("Scripting.Dictionary component unavailable", exc_info=True)
		# Store the module level message function in a new variable since it is masked by a local variable with
		# the same name
		messageFunction = globals()['message']
		# Translators: reported when unable to display a browsable message.
		messageFunction(_("Unable to display browseable message"))
		return
	d.add("title", title)
	d.add("message", message)
	dialogArgsVar = automation.VARIANT(d)
	gui.mainFrame.prePopup() 
	windll.mshtml.ShowHTMLDialogEx( 
		gui.mainFrame.Handle , 
		moniker , 
		HTMLDLG_MODELESS , 
		byref(dialogArgsVar), 
		DIALOG_OPTIONS, 
		None
	)
	gui.mainFrame.postPopup() 


def message(
		text: str,
		speechPriority: Optional[speech.Spri] = None,
		brailleText: Optional[str] = None,
):
	"""Present a message to the user.
	The message will be presented in both speech and braille.
	@param text: The text of the message.
	@param speechPriority: The speech priority.
	@param brailleText: If specified, present this alternative text on the braille display.
	"""
	speech.speakMessage(text, priority=speechPriority)
	braille.handler.message(brailleText if brailleText is not None else text)


def reviewMessage(text: str, speechPriority: Optional[speech.Spri] = None):
	"""Present a message from review or object navigation to the user.
	The message will always be presented in speech, and also in braille if it is tethered to review or when auto tethering is on.
	@param text: The text of the message.
	@param speechPriority: The speech priority.
	"""
	speech.speakMessage(text, priority=speechPriority)
	if braille.handler.shouldAutoTether or braille.handler.getTether() == TetherTo.REVIEW:
		braille.handler.message(text)


def reportTextCopiedToClipboard(text: Optional[str] = None):
	"""Notify about the result of a "Copy to clipboard" operation.
	@param text: The text that has been copied. Set to `None` to notify of a failed operation.
	See: `api.copyToClip`
	"""
	if not text:
		# Translators: Presented when unable to copy to the clipboard because of an error
		# or the clipboard content did not match what was just copied.
		message(_("Unable to copy"))
		return
	# Depending on the speech synthesizer, large amount of spoken text can freeze NVDA (#11843)
	textLength = len(text)
	if textLength < 1024:
		spokenText = text
	else:
		# Translators: Spoken instead of a lengthy text when copied to clipboard.
		spokenText = ngettext("%d character", "%d characters", textLength) % textLength
	message(
		# Translators: Announced when a text has been copied to clipboard.
		# {text} is replaced by the copied text.
		text=_("Copied to clipboard: {text}").format(text=spokenText),
		# Translators: Displayed in braille when a text has been copied to clipboard.
		# {text} is replaced by the copied text.
		brailleText=_("Copied: {text}").format(text=text)
	)<|MERGE_RESOLUTION|>--- conflicted
+++ resolved
@@ -11,15 +11,8 @@
 """
 
 import os
-<<<<<<< HEAD
-import sys
 from ctypes import (
 	windll,
-	oledll,
-=======
-from ctypes import (
-	windll,
->>>>>>> 86f79e6b
 	byref,
 	POINTER
 )
