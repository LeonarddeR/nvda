# A part of NonVisual Desktop Access (NVDA)
# This file is covered by the GNU General Public License.
# See the file COPYING for more details.
# Copyright (C) 2008-2024 NV Access Limited, Joseph Lee, Babbage B.V., Julien Cochuyt, Leonard de Ruijter

"""Manages information about available braille translation tables.
"""

import collections
from enum import StrEnum
import os
from locale import strxfrm
from typing import NamedTuple

from configobj import ConfigObj, flatten_errors
from configobj.validate import Validator

import config
import globalVars
from logHandler import log

TABLES_DIR = os.path.join(globalVars.appDir, "louis", "tables")
"""The directory in which liblouis braille tables are located."""


class TableSource(StrEnum):
	BUILTIN = "builtin"
	"""The name of the builtin table source"""
	SCRATCHPAD = "scratchpad"
	"""The name of the scratchpad table source"""


_tablesDirs = collections.ChainMap({
	TableSource.BUILTIN: TABLES_DIR
})
"""Chainmap of directories for braille tables lookup, including custom tables."""


class BrailleTable(NamedTuple):
	"""Information about a braille table.
	"""
	fileName: str
	"""The file name of the table."""

	displayName: str
	"""The name of the table as displayed to the user. This should be translatable."""

	contracted: bool = False
	"""True if the table is contracted, False if uncontracted."""

	output: bool = True
	"""True if this table can be used for output, False if not."""

	input: bool = True
	"""True if this table can be used for input, False if not."""

	source: str = TableSource.BUILTIN
	"""An identifier describing the source of the table.
	This defaults to C{TableSource.BUILTIN}, but is set to the name of the add-on or "scratchpad",
	depending on its source.
	"""


_tables = collections.ChainMap()
"""Maps file names to L{BrailleTable} objects.
The parent map will be loaded at import time with the builtin tables.
The first map will be loaded when calling L{initialize} with the custom tables,
and cleared when calling L{terminate}.
"""


def addTable(
		fileName: str,
		displayName: str,
		contracted: bool = False,
		output: bool = True,
		input: bool = True,
		source: str = TableSource.BUILTIN
):
	"""Register a braille translation table.
	At least one of C{input} or C{output} must be C{True}.
	:param fileName: The file name of the table.
	:param displayname: The name of the table as displayed to the user. This should be translatable.
	:param contracted: True if the table is contracted, False if uncontracted.
	:param output: True if this table can be used for output, False if not.
	:param input: True if this table can be used for input, False if not.
	:param source: An identifier describing the source of the table.
	"""
	if not output and not input:
		raise ValueError("input and output cannot both be False")
	table = BrailleTable(fileName, displayName, contracted, output, input, source)
	_tables[fileName] = table


def getTable(fileName: str) -> BrailleTable:
	"""Get information about a table given its file name.
	@return: The table information.
	@raise LookupError: If there is no table registered with this file name.
	"""
	return _tables[fileName]


def listTables() -> list[BrailleTable]:
	"""List all registered braille tables.
	@return: A list of braille tables.
	"""
	return sorted(
		_tables.values(),
		key=lambda table: (table.source != TableSource.BUILTIN, strxfrm(table.displayName))
	)


#: Maps old table names to new table names for tables renamed in newer versions of liblouis.
RENAMED_TABLES = {
	"ar-fa.utb": "fa-ir-g1.utb",
	"da-dk-g16.utb": "da-dk-g16.ctb",
	"da-dk-g18.utb": "da-dk-g18.ctb",
	"de-de-g0.utb": "de-g0.utb",
	"de-de-g1.ctb": "de-g1.ctb",
	"de-de-g2.ctb": "de-g2.ctb",
	"de-g0-bidi.utb": "de-g0-detailed.utb",
	"de-g1-bidi.ctb": "de-g1-detailed.ctb",
	"en-us-comp8.ctb": "en-us-comp8-ext.utb",
	"fr-ca-g1.utb": "fr-bfu-comp6.utb",
	"Fr-Ca-g2.ctb": "fr-bfu-g2.ctb",
	"gr-bb.ctb": "grc-international-en.utb",
	"gr-gr-g1.utb": "el.ctb",
	"he.ctb": "he-IL-comp8.utb",
	"hr.ctb": "hr-comp8.utb",
	"mn-MN.utb": "mn-MN-g1.utb",
	"nl-BE-g0.utb": "nl-NL-g0.utb",
	"nl-NL-g1.ctb": "nl-NL-g0.utb",
	"no-no.ctb": "no-no-8dot.utb",
	"no-no-comp8.ctb": "no-no-8dot.utb",
	"ru-compbrl.ctb": "ru.ctb",
	"ru-ru-g1.utb": "ru-litbrl-detailed.utb",
	"Se-Se-g1.utb": "sv-g0.utb",
	"sk-sk-g1.utb": "sk-g1.ctb",
	"UEBC-g1.ctb": "en-ueb-g1.ctb",
	"UEBC-g2.ctb": "en-ueb-g2.ctb",
	"vi-g1.ctb": "vi-vn-g1.ctb",
}


# Add the builtin tables at import time.

# Translators: The name of a braille table displayed in the
# braille settings dialog.
addTable("afr-za-g1.ctb", _("Afrikaans grade 1"))
# Translators: The name of a braille table displayed in the
# braille settings dialog.
addTable("afr-za-g2.ctb", _("Afrikaans grade 2"), contracted=True)
# Translators: The name of a braille table displayed in the
# braille settings dialog.
addTable("akk.utb", _("Akkadian (US) grade 1"))
# Translators: The name of a braille table displayed in the
# braille settings dialog.
addTable("akk-borger.utb", _("Akkadian (Borger) grade 1"))
# Translators: The name of a braille table displayed in the
# braille settings dialog.
addTable("ar-ar-comp8.utb", _("Arabic 8 dot computer braille"))
# Translators: The name of a braille table displayed in the
# braille settings dialog.
addTable("ar-ar-g1.utb", _("Arabic grade 1"))
# Translators: The name of a braille table displayed in the
# braille settings dialog.
addTable("ar-ar-g2.ctb", _("Arabic grade 2"), contracted=True)
# Translators: The name of a braille table displayed in the
# braille settings dialog.
addTable("as-in-g1.utb", _("Assamese grade 1"))
# Translators: The name of a braille table displayed in the
# braille settings dialog.
addTable("ba.utb", _("Bashkir grade 1"), input=False)
# Translators: The name of a braille table displayed in the
# braille settings dialog.
addTable("be-in-g1.utb", _("Bengali grade 1"))
# Translators: The name of a braille table displayed in the
# braille settings dialog.
addTable("bel-comp.utb", _("Belarusian computer braille"))
# Translators: The name of a braille table displayed in the
# braille settings dialog.
addTable("bel.utb", _("Belarusian literary braille"))
# Translators: The name of a braille table displayed in the
# braille settings dialog.
addTable("bel-detailed.utb", _("Belarusian literary braille (detailed)"))
# Translators: The name of a braille table displayed in the
# braille settings dialog.
addTable("bg.ctb", _("Bulgarian 8 dot computer braille"))
# Translators: The name of a braille table displayed in the
# braille settings dialog.
addTable("bg.utb", _("Bulgarian grade 1"))
# Translators: The name of a braille table displayed in the
# braille settings dialog.
addTable("ca-g1.ctb", _("Catalan grade 1"))
# Translators: The name of a braille table displayed in the
# braille settings dialog.
addTable("ckb-g1.ctb", _("Central Kurdish grade 1"))
# Translators: The name of a braille table displayed in the
# braille settings dialog.
addTable("cop-eg-comp8.utb", _("Coptic 8 dot computer braille"), input=False)
# Translators: The name of a braille table displayed in the
# braille settings dialog.
addTable("cuneiform-transliterated.utb", _("Cuneiform (transliterated) grade 1"))
# Translators: The name of a braille table displayed in the
# braille settings dialog.
addTable("cy-cy-g1.utb", _("Welsh grade 1"))
# Translators: The name of a braille table displayed in the
# braille settings dialog.
addTable("cy-cy-g2.ctb", _("Welsh grade 2"), contracted=True)
# Translators: The name of a braille table displayed in the
# braille settings dialog.
addTable("cs-comp8.utb", _("Czech 8 dot computer braille"))
# Translators: The name of a braille table displayed in the
# braille settings dialog.
addTable("cs-g1.ctb", _("Czech grade 1"))

# Translators: The name of a braille table displayed in the
# braille settings dialog.
addTable("da-dk-g08.ctb", _("Danish 8 dot computer braille"))
# Translators: The name of a braille table displayed in the
# braille settings dialog.
addTable("da-dk-g08_1993.ctb", _("Danish 8 dot computer braille (1993)"))
# Translators: The name of a braille table displayed in the
# braille settings dialog.
addTable("da-dk-g16.ctb", _("Danish 6 dot grade 1"))
# Translators: The name of a braille table displayed in the
# braille settings dialog.
addTable("da-dk-g16_1993.ctb", _("Danish 6 dot grade 1 (1993)"))
# Translators: The name of a braille table displayed in the
# braille settings dialog.
addTable("da-dk-g18.ctb", _("Danish 8 dot grade 1"))
# Translators: The name of a braille table displayed in the
# braille settings dialog.
addTable("da-dk-g18_1993.ctb", _("Danish 8 dot grade 1 (1993)"))
# Translators: The name of a braille table displayed in the
# braille settings dialog.
addTable("da-dk-g26.ctb", _("Danish 6 dot grade 2"), contracted=True)
# Translators: The name of a braille table displayed in the
# braille settings dialog.
addTable("da-dk-g26_1993.ctb", _("Danish 6 dot grade 2 (1993)"), contracted=True)
# Translators: The name of a braille table displayed in the
# braille settings dialog.
addTable("da-dk-g28.ctb", _("Danish 8 dot grade 2"), contracted=True)
# Translators: The name of a braille table displayed in the
# braille settings dialog.
addTable("da-dk-g28_1993.ctb", _("Danish 8 dot grade 2 (1993)"), contracted=True)

# Translators: The name of a braille table displayed in the
# braille settings dialog.
addTable("de-comp6.utb", _("German 6 dot computer braille"))
# Translators: The name of a braille table displayed in the
# braille settings dialog.
addTable("de-de-comp8.ctb", _("German 8 dot computer braille"))
# Translators: The name of a braille table displayed in the
# braille settings dialog.
addTable("de-g0.utb", _("German grade 0"), input=False)

# Translators: The name of a braille table displayed in the
# braille settings dialog.
addTable("de-g0-detailed.utb", _("German grade 0 (detailed)"))
# Translators: The name of a braille table displayed in the
# braille settings dialog.
addTable("de-g1.ctb", _("German grade 1"), input=False)

# Translators: The name of a braille table displayed in the
# braille settings dialog.
addTable("de-g1-detailed.ctb", _("German grade 1 (detailed)"))
# Translators: The name of a braille table displayed in the
# braille settings dialog.
addTable("de-g2.ctb", _("German grade 2"), contracted=True, input=False)
# Translators: The name of a braille table displayed in the
# braille settings dialog.
addTable("de-g2-detailed.ctb", _("German grade 2 (detailed)"), contracted=True, input=False)

# Translators: The name of a braille table displayed in the
# braille settings dialog.
addTable("el.ctb", _("Greek (Greece)"))
# Translators: The name of a braille table displayed in the
# braille settings dialog.
addTable("en-gb-comp8.ctb", _("English (U.K.) 8 dot computer braille"))
# Translators: The name of a braille table displayed in the
# braille settings dialog.
addTable("en-gb-g1.utb", _("English (U.K.) grade 1"))
# Translators: The name of a braille table displayed in the
# braille settings dialog.
addTable("en-GB-g2.ctb", _("English (U.K.) grade 2"), contracted=True)
# Translators: The name of a braille table displayed in the
# braille settings dialog.
addTable("en-nabcc.utb", _("English North American Braille Computer Code"))
# Translators: The name of a braille table displayed in the
# braille settings dialog.
addTable("en-ueb-g1.ctb", _("Unified English Braille Code grade 1"))
# Translators: The name of a braille table displayed in the
# braille settings dialog.
addTable("en-ueb-g2.ctb", _("Unified English Braille Code grade 2"), contracted=True)
# Translators: The name of a braille table displayed in the
# braille settings dialog.
addTable("en-us-comp6.ctb", _("English (U.S.) 6 dot computer braille"))
# Translators: The name of a braille table displayed in the
# braille settings dialog.
addTable("en-us-comp8-ext.utb", _("English (U.S.) 8 dot computer braille"))
# Translators: The name of a braille table displayed in the
# braille settings dialog.
addTable("en-us-g1.ctb", _("English (U.S.) grade 1"))
# Translators: The name of a braille table displayed in the
# braille settings dialog.
addTable("en-us-g2.ctb", _("English (U.S.) grade 2"), contracted=True)
# Translators: The name of a braille table displayed in the
# braille settings dialog.
addTable("eo-g1.ctb", _("Esperanto grade 1"))
# Translators: The name of a braille table displayed in the
# braille settings dialog.
addTable("Es-Es-G0.utb", _("Spanish 8 dot computer braille"))
# Translators: The name of a braille table displayed in the
# braille settings dialog.
addTable("es-g1.ctb", _("Spanish grade 1"))
# Translators: The name of a braille table displayed in the
# braille settings dialog.
addTable("es-g2.ctb", _("Spanish grade 2"), contracted=True)
# Translators: The name of a braille table displayed in the
# braille settings dialog.
addTable("et-g0.utb", _("Estonian grade 0"))
# Translators: The name of a braille table displayed in the
# braille settings dialog.
addTable("ethio-g1.ctb", _("Ethiopic grade 1"))
# Translators: The name of a braille table displayed in the
# braille settings dialog.
addTable("fa-ir-comp8.ctb", _("Persian 8 dot computer braille"))
# Translators: The name of a braille table displayed in the
# braille settings dialog.
addTable("fa-ir-g1.utb", _("Persian grade 1"))
# Translators: The name of a braille table displayed in the
# braille settings dialog.
addTable("fi.utb", _("Finnish 6 dot"))
# Translators: The name of a braille table displayed in the
# braille settings dialog.
addTable("fi-fi-8dot.ctb", _("Finnish 8 dot computer braille"))
# Translators: The name of a braille table displayed in the
# braille settings dialog.
addTable("fil-g2.ctb", _("Filipino grade 2"), contracted=True)
# Translators: The name of a braille table displayed in the
# braille settings dialog.
addTable("fr-bfu-comp6.utb", _("French (unified) 6 dot computer braille"))
# Translators: The name of a braille table displayed in the
# braille settings dialog.
addTable("fr-bfu-comp8.utb", _("French (unified) 8 dot computer braille"))
# Translators: The name of a braille table displayed in the
# braille settings dialog.
addTable("fr-bfu-g2.ctb", _("French (unified) grade 2"), contracted=True)
# Translators: The name of a braille table displayed in the
# braille settings dialog.
addTable("ga-g1.utb", _("Irish grade 1"))
# Translators: The name of a braille table displayed in the
# braille settings dialog.
addTable("ga-g2.ctb", _("Irish grade 2"), contracted=True)
# Translators: The name of a braille table displayed in the
# braille settings dialog.
addTable("gu-in-g1.utb", _("Gujarati grade 1"))
# Translators: The name of a braille table displayed in the
# braille settings dialog.
addTable("grc-international-en.utb", _("Greek international braille"))
# Translators: The name of a braille table displayed in the
# braille settings dialog.
addTable("grc-international-es.utb", _("Spanish for Greek text"))
# Translators: The name of a braille table displayed in the
# braille settings dialog.
addTable("hbo.utb", _("Hebrew (Biblical) grade 1"))
# Translators: The name of a braille table displayed in the
# braille settings dialog.
addTable("he-IL.utb", _("Israeli grade 1"))
# Translators: The name of a braille table displayed in the
# braille settings dialog.
addTable("he-IL-comp8.utb", _("Hebrew computer braille"))
# Translators: The name of a braille table displayed in the
# braille settings dialog.
addTable("hi-in-g1.utb", _("Hindi grade 1"))
# Translators: The name of a braille table displayed in the
# braille settings dialog.
addTable("hr-comp8.utb", _("Croatian 8 dot computer braille"))
# Translators: The name of a braille table displayed in the
# braille settings dialog.
addTable("hr-g1.ctb", _("Croatian grade 1"))
# Translators: The name of a braille table displayed in the
# braille settings dialog.
addTable("hu-hu-comp8.ctb", _("Hungarian 8 dot computer braille"))
# Translators: The name of a braille table displayed in the
# braille settings dialog.
addTable("hu-hu-g1.ctb", _("Hungarian grade 1"))
# Translators: The name of a braille table displayed in the
# braille settings dialog.
addTable("hu-hu-g2.ctb", _("Hungarian grade 2"), contracted=True)
# Translators: The name of a braille table displayed in the
# braille settings dialog.
addTable("is.ctb", _("Icelandic 8 dot computer braille"))
# Translators: The name of a braille table displayed in the
# braille settings dialog.
addTable("it-it-comp6.utb", _("Italian 6 dot computer braille"))
# Translators: The name of a braille table displayed in the
# braille settings dialog.
addTable("it-it-comp8.utb", _("Italian 8 dot computer braille"))
# Translators: The name of a braille table displayed in the
# braille settings dialog.
addTable("ja-kantenji.utb", _("Japanese (Kantenji) literary braille"), input=False)
# Translators: The name of a braille table displayed in the
# braille settings dialog.
addTable("ka-in-g1.utb", _("Kannada grade 1"))
# Translators: The name of a braille table displayed in the
# braille settings dialog.
addTable("ka.utb", _("Georgian literary braille"))
# Translators: The name of a braille table displayed in the
# braille settings dialog.
addTable("kk.utb", _("Kazakh grade 1"), input=False)
# Translators: The name of a braille table displayed in the
# braille settings dialog.
addTable("km-g1.utb", _("Khmer grade 1"))
# Translators: The name of a braille table displayed in the
# braille settings dialog.
addTable("kmr.tbl", _("Northern Kurdish grade 0"))
# Translators: The name of a braille table displayed in the
# braille settings dialog.
addTable("ko-2006-g1.ctb", _("Korean grade 1 (2006)"))
# Translators: The name of a braille table displayed in the
# braille settings dialog.
addTable("ko-2006-g2.ctb", _("Korean grade 2 (2006)"), contracted=True)
# Translators: The name of a braille table displayed in the
# braille settings dialog.
addTable("ko-g1.ctb", _("Korean grade 1"))
# Translators: The name of a braille table displayed in the
# braille settings dialog.
addTable("ko-g2.ctb", _("Korean grade 2"), contracted=True)
# Translators: The name of a braille table displayed in the
# braille settings dialog.
addTable("ks-in-g1.utb", _("Kashmiri grade 1"))
# Translators: The name of a braille table displayed in the
# braille settings dialog.
addTable("lo-g1.utb", _("Lao Grade 1"))
# Translators: The name of a braille table displayed in the
# braille settings dialog.
addTable("lg-ug-g1.utb", _("Luganda literary braille"))
# Translators: The name of a braille table displayed in the
# braille settings dialog.
addTable("lt.ctb", _("Lithuanian 8 dot"))
# Translators: The name of a braille table displayed in the
# braille settings dialog.
addTable("lt-6dot.utb", _("Lithuanian 6 dot"))
# Translators: The name of a braille table displayed in the
# braille settings dialog.
addTable("Lv-Lv-g1.utb", _("Latvian grade 1"))
# Translators: The name of a braille table displayed in the
# braille settings dialog.
addTable("ml-in-g1.utb", _("Malayalam grade 1"))
# Translators: The name of a braille table displayed in the
# braille settings dialog.
addTable("mn-in-g1.utb", _("Manipuri grade 1"))
# Translators: The name of a braille table displayed in the
# braille settings dialog.
addTable("ms-my-g2.ctb", _("Malay grade 2"), contracted=True)
# Translators: The name of a braille table displayed in the
# braille settings dialog.
addTable("mn-MN-g1.utb", _("Mongolian grade 1"))
# Translators: The name of a braille table displayed in the
# braille settings dialog.
addTable("mn-MN-g2.ctb", _("Mongolian grade 2"), contracted=True)
# Translators: The name of a braille table displayed in the
# braille settings dialog.
addTable("mr-in-g1.utb", _("Marathi grade 1"))
# Translators: The name of a braille table displayed in the
# braille settings dialog.
addTable("my-g1.utb", _("Burmese grade 1"))
# Translators: The name of a braille table displayed in the
# braille settings dialog.
addTable("my-g2.ctb", _("Burmese grade 2"), contracted=True, input=False)
# Translators: The name of a braille table displayed in the
# braille settings dialog.
addTable("nl-NL-g0.utb", _("Dutch 6 dot"))
# Translators: The name of a braille table displayed in the
# braille settings dialog.
addTable("nl-comp8.utb", _("Dutch 8 dot"))
# Translators: The name of a braille table displayed in the
# braille settings dialog.
addTable("no-no-8dot.utb", _("Norwegian 8 dot computer braille"))
# Translators: The name of a braille table displayed in the
# braille settings dialog.
addTable("No-No-g0.utb", _("Norwegian grade 0"))
# Translators: The name of a braille table displayed in the
# braille settings dialog.
addTable("No-No-g1.ctb", _("Norwegian grade 1"))
# Translators: The name of a braille table displayed in the
# braille settings dialog.
addTable("No-No-g2.ctb", _("Norwegian grade 2"), contracted=True)
# Translators: The name of a braille table displayed in the
# braille settings dialog.
addTable("No-No-g3.ctb", _("Norwegian grade 3"), contracted=True)
# Translators: The name of a braille table displayed in the
# braille settings dialog.
addTable("np-in-g1.utb", _("Nepali grade 1"))
# Translators: The name of a braille table displayed in the
# braille settings dialog.
addTable("nso-za-g1.utb", _("Sepedi grade 1"))
# Translators: The name of a braille table displayed in the
# braille settings dialog.
addTable("nso-za-g2.ctb", _("Sepedi grade 2"), contracted=True)
# Translators: The name of a braille table displayed in the
# braille settings dialog.
addTable("ny-mw.utb", _("Chichewa (Malawi) literary braille"))
# Translators: The name of a braille table displayed in the
# braille settings dialog.
addTable("or-in-g1.utb", _("Oriya grade 1"))
# Translators: The name of a braille table displayed in the
# braille settings dialog.
addTable("pl-pl-comp8.ctb", _("Polish 8 dot computer braille"))
# Translators: The name of a braille table displayed in the
# braille settings dialog.
addTable("Pl-Pl-g1.utb", _("Polish literary braille"))
# Translators: The name of a braille table displayed in the
# braille settings dialog.
addTable("pt-pt-comp8.ctb", _("Portuguese 8 dot computer braille"))
# Translators: The name of a braille table displayed in the
# braille settings dialog.
addTable("Pt-Pt-g1.utb", _("Portuguese grade 1"))
# Translators: The name of a braille table displayed in the
# braille settings dialog.
addTable("Pt-Pt-g2.ctb", _("Portuguese grade 2"), contracted=True)
# Translators: The name of a braille table displayed in the
# braille settings dialog.
addTable("pu-in-g1.utb", _("Punjabi grade 1"))
# Translators: The name of a braille table displayed in the
# braille settings dialog.
addTable("ro-g0.utb", _("Romanian 6 dot"))
# Translators: The name of a braille table displayed in the
# braille settings dialog.
addTable("ro.ctb", _("Romanian"))
# Translators: The name of a braille table displayed in the
# braille settings dialog.
addTable("ru.ctb", _("Russian computer braille"))
# Translators: The name of a braille table displayed in the
# braille settings dialog.
addTable("ru-litbrl.ctb", _("Russian literary braille"))
# Translators: The name of a braille table displayed in the
# braille settings dialog.
addTable("ru-litbrl-detailed.utb", _("Russian literary braille (detailed)"))
# Translators: The name of a braille table displayed in the
# braille settings dialog.
addTable("ru-ru-g1.ctb", _("Russian contracted braille"), contracted=True, input=False)
# Translators: The name of a braille table displayed in the
# braille settings dialog.
addTable("rw-rw-g1.utb", _("Kinyarwanda literary braille"))
# Translators: The name of a braille table displayed in the
# braille settings dialog.
addTable("sa-in-g1.utb", _("Sanskrit grade 1"))
# Translators: The name of a braille table displayed in the
# braille settings dialog.
addTable("sah.utb", _("Yakut grade 1"), input=False)
# Translators: The name of a braille table displayed in the
# braille settings dialog.
addTable("Se-Se.ctb", _("Swedish 8 dot computer braille"))
# Translators: The name of a braille table displayed in the
# braille settings dialog.
addTable("sk-g1.ctb", _("Slovak grade 1"))
# Translators: The name of a braille table displayed in the
# braille settings dialog.
addTable("sl-si-comp8.ctb", _("Slovenian 8 dot computer braille"))
# Translators: The name of a braille table displayed in the
# braille settings dialog.
addTable("sl-si-g1.utb", _("Slovenian grade 1"))
# Translators: The name of a braille table displayed in the
# braille settings dialog.
addTable("sot-za-g1.ctb", _("Sesotho grade 1"))
# Translators: The name of a braille table displayed in the
# braille settings dialog.
addTable("sot-za-g2.ctb", _("Sesotho grade 2"), contracted=True)
# Translators: The name of a braille table displayed in the
# braille settings dialog.
addTable("sr-g1.ctb", _("Serbian grade 1"))
# Translators: The name of a braille table displayed in the
# braille settings dialog.
addTable("sr-Cyrl.ctb", _("Serbian Cyrillic grade 1"))

# Translators: The name of a braille table displayed in the
# braille settings dialog.
addTable("sv-g0.utb", _("Swedish uncontracted braille"), input=False)
# Translators: The name of a braille table displayed in the
# braille settings dialog.
addTable("sv-g1.ctb", _("Swedish partially contracted braille"), input=False)
# Translators: The name of a braille table displayed in the
# braille settings dialog.
addTable("sv-g2.ctb", _("Swedish contracted braille"), contracted=True, input=False)

# Translators: The name of a braille table displayed in the
# braille settings dialog.
addTable("sw-ke-g1.utb", _("Swahili (Kenya) grade 1"))
# Translators: The name of a braille table displayed in the
# braille settings dialog.
addTable("sw-ke-g1-2.ctb", _("Swahili (Kenya) grade 1.2"), contracted=True)
# Translators: The name of a braille table displayed in the
# braille settings dialog.
addTable("sw-ke-g1-3.ctb", _("Swahili (Kenya) grade 1.3"), contracted=True)
# Translators: The name of a braille table displayed in the
# braille settings dialog.
addTable("sw-ke-g1-4.ctb", _("Swahili (Kenya) grade 1.4"), contracted=True)
# Translators: The name of a braille table displayed in the
# braille settings dialog.
addTable("sw-ke-g1-5.ctb", _("Swahili (Kenya) grade 1.5"), contracted=True)
# Translators: The name of a braille table displayed in the
# braille settings dialog.
addTable("sw-ke-g2.ctb", _("Swahili (Kenya) Grade 2"), contracted=True)
# Translators: The name of a braille table displayed in the
# braille settings dialog.
addTable("syc.utb", _("Syriac grade 1"))

# Translators: The name of a braille table displayed in the
# braille settings dialog.
addTable("ta-ta-g1.ctb", _("Tamil grade 1"))
# Translators: The name of a braille table displayed in the
# braille settings dialog.
addTable("tt.utb", _("Tatar grade 1"), input=False)
# Translators: The name of a braille table displayed in the
# braille settings dialog.
addTable("te-in-g1.utb", _("Telugu grade 1"))
# Translators: The name of a braille table displayed in the
# braille settings dialog.
addTable("th-comp8-backward.utb", _("Thai 8 dot computer braille"), output=False)
# Translators: The name of a braille table displayed in the
# braille settings dialog.
addTable("th-g0.utb", _("Thai 6 dot"), input=False)
# Translators: The name of a braille table displayed in the
# braille settings dialog.
addTable("tr.ctb", _("Turkish grade 1"))
# Translators: The name of a braille table displayed in the
# braille settings dialog.
<<<<<<< HEAD
=======
addTable("tr-g2.ctb", _("Turkish grade 2"), contracted=True)
# Translators: The name of a braille table displayed in the
# braille settings dialog.
>>>>>>> 86f79e6b
addTable("tsn-za-g1.ctb", _("Setswana grade 1"))
# Translators: The name of a braille table displayed in the
# braille settings dialog.
addTable("tsn-za-g2.ctb", _("Setswana grade 2"), contracted=True)
# Translators: The name of a braille table displayed in the
# braille settings dialog.
addTable("uga.utb", _("Ugaritic grade 1"))
# Translators: The name of a braille table displayed in the
# braille settings dialog.
addTable("uk.utb", _("Ukrainian grade 1"))
# Translators: The name of a braille table displayed in the
# braille settings dialog.
addTable("uk-detailed.utb", _("Ukrainian literary braille (detailed)"))
# Translators: The name of a braille table displayed in the
# braille settings dialog.
addTable("uk-comp.utb", _("Ukrainian computer braille"))
# Translators: The name of a braille table displayed in the
# braille settings dialog.
addTable("ur-pk-g1.utb", _("Urdu grade 1"))
# Translators: The name of a braille table displayed in the
# braille settings dialog.
addTable("ur-pk-g2.ctb", _("Urdu grade 2"), contracted=True)
# Translators: The name of a braille table displayed in the
# braille settings dialog.
addTable("uz-g1.utb", _("Uzbek grade 1"))
# Translators: The name of a braille table displayed in the
# braille settings dialog.
addTable("unicode-braille.utb", _("Unicode braille"), output=False)
# Translators: The name of a braille table displayed in the
# braille settings dialog.
addTable("vi-vn-g0.utb", _("Vietnamese grade 0"))
# Translators: The name of a braille table displayed in the
# braille settings dialog.
addTable("ve-za-g1.utb", _("Tshivenda grade 1"))
# Translators: The name of a braille table displayed in the
# braille settings dialog.
addTable("ve-za-g2.ctb", _("Tshivenda grade 2"), contracted=True)
# Translators: The name of a braille table displayed in the
# braille settings dialog.
addTable("vi-vn-g1.ctb", _("Vietnamese grade 1"), input=False)
# Translators: The name of a braille table displayed in the
# braille settings dialog.
addTable("vi-vn-g2.ctb", _("Vietnamese grade 2"), contracted=True, input=False)
# Translators: The name of a braille table displayed in the
# braille settings dialog.
addTable("vi-saigon-g1.ctb", _("Southern Vietnamese grade 1"), input=False)
# Translators: The name of a braille table displayed in the
# braille settings dialog.
addTable("xh-za-g1.utb", _("Xhosa grade 1"))
# Translators: The name of a braille table displayed in the
# braille settings dialog.
addTable("xh-za-g2.ctb", _("Xhosa grade 2"), contracted=True)
# Translators: The name of a braille table displayed in the
# braille settings dialog.
addTable("yi.utb", _("Yiddish grade 1"))

# Translators: The name of a braille table displayed in the
# braille settings dialog.
# This should be translated to '中文中国汉语通用盲文' in Mandarin.
addTable("zhcn-cbs.ctb", _("Chinese common braille (simplified Chinese characters)"), input=False)
# Translators: The name of a braille table displayed in the
# braille settings dialog.
# This should be translated to '中文中国汉语现行盲文（无声调）' in Mandarin.
addTable("zh-chn.ctb", _("Chinese (China, Mandarin) Current Braille System (no tones)"))
# Translators: The name of a braille table displayed in the
# braille settings dialog.
# This should be translated to '中文中国汉语现行盲文' in Mandarin.
addTable("zhcn-g1.ctb", _("Chinese (China, Mandarin) Current Braille System"))
# Translators: The name of a braille table displayed in the
# braille settings dialog.
# This should be translated to '中文中国汉语双拼盲文' in Mandarin.
addTable("zhcn-g2.ctb", _("Chinese (China, Mandarin) Double-phonic Braille System"), contracted=True)
# Translators: The name of a braille table displayed in the
# braille settings dialog.
addTable("zh-hk.ctb", _("Chinese (Hong Kong, Cantonese)"))
# Translators: The name of a braille table displayed in the
# braille settings dialog.
addTable("zh-tw.ctb", _("Chinese (Taiwan, Mandarin)"))

# Translators: The name of a braille table displayed in the
# braille settings dialog.
addTable("zu-za-g1.utb", _("Zulu grade 1"))
# Translators: The name of a braille table displayed in the
# braille settings dialog.
addTable("zu-za-g2.ctb", _("Zulu grade 2"), contracted=True)

# Add new first maps for the custom tables - provided in the scratchpad directory
# and/or by addons.
_tables = _tables.new_child()
_tablesDirs = _tablesDirs.new_child()


def _loadTablesFromManifestSection(source: str, directory: str, tablesDict: dict):
	for fileName, tableConfig in tablesDict.items():
		addTable(
			fileName=fileName,
			displayName=tableConfig["displayName"],
			contracted=tableConfig["contracted"],
			input=tableConfig["input"],
			output=tableConfig["output"],
			source=source,
		)


def initialize():
	# The builtin tables were added at import time to the parent map.
	# Now, add the custom tables to the first map.
	import addonHandler
	for addon in addonHandler.getRunningAddons():
		try:
			tablesDict = addon.manifest.get("brailleTables")
			if not tablesDict:
				continue
			log.debug(f"Found {len(tablesDict)} braille table entries in manifest for add-on {addon.name!r}")
			directory = os.path.join(addon.path, "brailleTables")
			if os.path.isdir(directory):
				_tablesDirs[addon.name] = directory
			_loadTablesFromManifestSection(addon.name, directory, tablesDict)
		except Exception:
			log.exception(f"Error while applying custom braille tables config from addon {addon.name!r}")

	# Load the custom tables from the scratchpad last so it takes precedence over add-ons
	if (
		not globalVars.appArgs.secure
		and config.conf["development"]["enableScratchpadDir"]
	):
		scratchpad = config.getScratchpadDir()
		directory = os.path.join(scratchpad, "brailleTables")
		if os.path.isdir(directory):
			manifestPath = os.path.join(scratchpad, addonHandler.MANIFEST_FILENAME)
			if not os.path.isfile(manifestPath):
				return
			_tablesDirs[TableSource.SCRATCHPAD] = directory
			configspec = {"brailleTables": addonHandler.AddonManifest.configspec["brailleTables"]}
			try:
				with open(manifestPath, "rb") as file:
					manifest = ConfigObj(file, configspec=configspec)
					section = manifest.get("brailleTables")
					if not section:
						return
					if (res := manifest.validate(Validator(), preserve_errors=True)) is not True:
						raise ValueError(f"Errors in scratchpad manifest: {flatten_errors(manifest, res)}")
					log.debug(f"Found {len(tablesDict)} braille table entries in manifest for scratchpad")
					_loadTablesFromManifestSection(TableSource.SCRATCHPAD, directory, section)
			except Exception:
				log.exception(
					"Error while applying custom braille tables config from scratchpad manifest: "
					f"{manifestPath}"
				)


def terminate():
	# Clear all the custom tables, preserving only the builtin ones.
	_tablesDirs.clear()
	_tables.clear()<|MERGE_RESOLUTION|>--- conflicted
+++ resolved
@@ -628,12 +628,9 @@
 addTable("tr.ctb", _("Turkish grade 1"))
 # Translators: The name of a braille table displayed in the
 # braille settings dialog.
-<<<<<<< HEAD
-=======
 addTable("tr-g2.ctb", _("Turkish grade 2"), contracted=True)
 # Translators: The name of a braille table displayed in the
 # braille settings dialog.
->>>>>>> 86f79e6b
 addTable("tsn-za-g1.ctb", _("Setswana grade 1"))
 # Translators: The name of a braille table displayed in the
 # braille settings dialog.
