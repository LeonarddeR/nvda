--- conflicted
+++ resolved
@@ -81,11 +81,7 @@
 	def __call__(self,chooseBestAPI=True,**kwargs):
 		if chooseBestAPI:
 			APIClass=self.findBestAPIClass(kwargs)
-<<<<<<< HEAD
-			if not APIClass: return None
-=======
 			if not APIClass: return None  # noqa: E701
->>>>>>> 86f79e6b
 		else:
 			APIClass=self
 
@@ -992,11 +988,7 @@
 		if not child:
 			return None
 		presType=child.presentationType
-<<<<<<< HEAD
-		if presType!=self.presType_content: return child._findSimpleNext(useChild=(presType!=self.presType_unavailable),useParent=False)
-=======
 		if presType!=self.presType_content: return child._findSimpleNext(useChild=(presType!=self.presType_unavailable),useParent=False)  # noqa: E701
->>>>>>> 86f79e6b
 		return child
 
 	def _get_simpleLastChild(self):
@@ -1004,11 +996,7 @@
 		if not child:
 			return None
 		presType=child.presentationType
-<<<<<<< HEAD
-		if presType!=self.presType_content: return child._findSimpleNext(useChild=(presType!=self.presType_unavailable),useParent=False,goPrevious=True)
-=======
 		if presType!=self.presType_content: return child._findSimpleNext(useChild=(presType!=self.presType_unavailable),useParent=False,goPrevious=True)  # noqa: E701
->>>>>>> 86f79e6b
 		return child
 
 	def _get_childCount(self):
