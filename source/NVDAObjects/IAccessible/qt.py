--- conflicted
+++ resolved
@@ -4,10 +4,6 @@
 #This file is covered by the GNU General Public License.
 #See the file COPYING for more details.
 
-<<<<<<< HEAD
-from comtypes import COMError
-=======
->>>>>>> 86f79e6b
 import controlTypes
 from NVDAObjects.IAccessible import IAccessible
 import eventHandler
