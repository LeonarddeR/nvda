# A part of NonVisual Desktop Access (NVDA)
# Copyright (C) 2009-2023 NV Access Limited, Cyrille Bougot
# This file is covered by the GNU General Public License.
# See the file COPYING for more details.

"""NVDA slave process
Performs miscellaneous tasks which need to be performed in a separate process.
"""

import sys
import os
import globalVars
import logHandler
import monkeyPatches.comtypesMonkeyPatches
import NVDAState


# Ensure that slave uses generated comInterfaces by adding our comInterfaces to `comtypes.gen` search path.
monkeyPatches.comtypesMonkeyPatches.appendComInterfacesToGenSearchPath()


if NVDAState.isRunningAsSource():
	globalVars.appDir = os.path.abspath(os.path.dirname(__file__))
else:
	# Error messages (which are only for debugging) should not cause the py2exe log message box to appear.
	sys.stderr = sys.stdout
	globalVars.appDir = sys.prefix


# #2391: some functions may still require the current directory to be set to NVDA's app dir
os.chdir(globalVars.appDir)
globalVars.appPid = os.getpid()


def getNvdaHelperRemote():
	import buildVersion
	import ctypes
	import winKernel
	# Load nvdaHelperRemote.dll but with an altered search path so it can pick up other dlls in lib
	h = winKernel.kernel32.LoadLibraryExW(
		os.path.join(globalVars.appDir, "lib", buildVersion.version, "nvdaHelperRemote.dll"),
		0,
		# Using an altered search path is necessary here
		# As NVDAHelperRemote needs to locate dependent dlls in the same directory
		# such as IAccessible2proxy.dll.
		winKernel.LOAD_WITH_ALTERED_SEARCH_PATH
	)
	remoteLib = ctypes.WinDLL("nvdaHelperRemote", handle=h)
	return remoteLib


def main():
	import installer
	try:
		action = sys.argv[1]
	except IndexError:
		sys.exit("No action")
	args = sys.argv[2:]

	try:
		if action=="install":
			installer.install(bool(int(args[0])),bool(int(args[1])))
		elif action=="unregisterInstall":
			import installer
			installer.unregisterInstallation()
		elif action=="fixCOMRegistrations":
			import COMRegistrationFixes
			COMRegistrationFixes.fixCOMRegistrations()
		elif action=="launchNVDA":
			import subprocess
			import shellapi
			import winUser
			shellapi.ShellExecute(0,None,
				r"%s\nvda.exe"%sys.prefix,
				subprocess.list2cmdline(args),
				None,winUser.SW_SHOWNORMAL)
		elif action=="setNvdaSystemConfig":
			import config
			config._setSystemConfig(args[0])
		elif action == "config_setStartOnLogonScreen":
			enable = bool(int(args[0]))
			import config
			config._setStartOnLogonScreen(enable)
		elif action == "explore_userConfigPath":
			ret = getNvdaHelperRemote().nvdaControllerInternal_openConfigDirectory()
			if ret != 0:  # NVDA is not running
				import systemUtils
				systemUtils.openDefaultConfigurationDirectory()
		elif action == "addons_installAddonPackage":
			try:
				addonPath=args[0]
			except IndexError:
				raise ValueError("Addon path was not provided.")
			ret = getNvdaHelperRemote().nvdaControllerInternal_installAddonPackageFromPath(addonPath)
			if ret != 0:
				import winUser
				winUser.MessageBox(0,
				# Translators: the message that is shown when the user tries to install an add-on from windows explorer and NVDA is not running.
				_("Cannot install NVDA add-on from {path}.\n"
				"You must be running NVDA to be able to install add-ons.").format(path=addonPath),
				0, winUser.MB_ICONERROR)
		elif action == "comGetActiveObject":
			import comHelper
			# py2exe scraps sys.stdout.
			sys.__stdout__.write("%s\n" %
				comHelper._lresultFromGetActiveObject(args[0], bool(int(args[1]))))
			sys.__stdout__.flush()
			try:
				input()
			except EOFError:
				pass
		else:
			raise ValueError("No such action")

	except installer.RetriableFailure:
		logHandler.log.error("Task failed, try again",exc_info=True)
		sys.exit(2)
<<<<<<< HEAD
	except Exception as e:
=======
	except Exception:
>>>>>>> 86f79e6b
		logHandler.log.error("slave error",exc_info=True)
		sys.exit(1)

if __name__ == "__main__":
	# Initialize remote logging back to NVDA
	logHandler.initialize(True)
	# Log at the most detailed level, and NVDA will filter it using its own level setting.
	logHandler.log.setLevel(logHandler.log.DEBUG)
	import languageHandler
	languageHandler.setLanguage("Windows")
	main()<|MERGE_RESOLUTION|>--- conflicted
+++ resolved
@@ -115,11 +115,7 @@
 	except installer.RetriableFailure:
 		logHandler.log.error("Task failed, try again",exc_info=True)
 		sys.exit(2)
-<<<<<<< HEAD
-	except Exception as e:
-=======
 	except Exception:
->>>>>>> 86f79e6b
 		logHandler.log.error("slave error",exc_info=True)
 		sys.exit(1)
 
