--- conflicted
+++ resolved
@@ -133,11 +133,7 @@
 			cacheFilePath = None
 			from gui.message import DisplayableError
 			if not isinstance(downloadAddonFutureException, DisplayableError):
-<<<<<<< HEAD
-				log.error(f"Unhandled exception in _download", exc_info=downloadAddonFuture.exception())
-=======
 				log.error("Unhandled exception in _download", exc_info=downloadAddonFuture.exception())
->>>>>>> 86f79e6b
 			else:
 				callLater(
 					delay=0,
