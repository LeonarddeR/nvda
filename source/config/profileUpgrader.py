# A part of NonVisual Desktop Access (NVDA)
# Copyright (C) 2016-2023 NV Access Limited, Cyrille Bougot
# This file is covered by the GNU General Public License.
# See the file COPYING for more details.

from logHandler import log
from .configSpec import latestSchemaVersion, confspec
from configobj import flatten_errors
from copy import deepcopy
from . import profileUpgradeSteps

SCHEMA_VERSION_KEY = "schemaVersion"

def upgrade(profile, validator, writeProfileToFileFunc):
	""" Upgrade a profile in memory and validate it
	If it is safe to do so, as defined by shouldWriteProfileToFile, the profile is written out.
	"""
	# when profile is none or empty we can still validate. It should at least have a version set.
	_ensureVersionProperty(profile)
	startSchemaVersion = int(profile[SCHEMA_VERSION_KEY])
	log.debug("Current config schema version: {0}, latest: {1}".format(startSchemaVersion, latestSchemaVersion))
	for fromVersion in range(startSchemaVersion, latestSchemaVersion):
		_doConfigUpgrade(profile, fromVersion)
	_doValidation(deepcopy(profile), validator) # copy the profile, since validating mutates the object
	try:
		# write out the configuration once the upgrade has been validated. This means that if NVDA crashes for some
		# other reason the file does not need to be upgraded again.
		if writeProfileToFileFunc:
			writeProfileToFileFunc(profile.filename, profile)
	except PermissionError:
		log.warning("Error saving configuration; probably read only file system", exc_info=True)

def _doConfigUpgrade(profile, fromVersion):
	toVersion = fromVersion+1
	upgradeStepName = "upgradeConfigFrom_{0}_to_{1}".format(fromVersion, toVersion)
	upgradeStepFunc = getattr(profileUpgradeSteps, upgradeStepName)
	log.debug("Upgrading from schema version {0} to {1}".format(fromVersion, toVersion))
	upgradeStepFunc(profile)
	profile[SCHEMA_VERSION_KEY] = toVersion

def _doValidation(profile, validator):
	oldConfSpec = profile.configspec
	profile.configspec = confspec
	result = profile.validate(validator, preserve_errors=True)
	profile.configspec = oldConfSpec

	if isinstance(result, bool) and not result:
		# empty file?
		raise ValueError("Unable to validate config file after upgrade.")

	flatResult = flatten_errors(profile, result)
	for section_list, key, value in flatResult :
		 # bool values don't matter
		 #	True and the value is fine.
		 #	False and the value is missing (which is typically fine)
		 # dict values should be recursively checked 
		if not isinstance(value, bool):
			errorString=(
				u"Unable to validate config file after upgrade: Key {0} : {1}\n" +
				"Full result: (value of false means the key was not present)\n" +
				"{2}"
				).format(key, value, flatResult)
			raise ValueError(errorString)

def _ensureVersionProperty(profile):
	isEmptyProfile = 1 > len(profile)
	if isEmptyProfile:
		log.debug("Empty profile, triggering default schema version")
		profile[SCHEMA_VERSION_KEY] = latestSchemaVersion
<<<<<<< HEAD
	elif not SCHEMA_VERSION_KEY in profile:
=======
	elif SCHEMA_VERSION_KEY not in profile:
>>>>>>> 86f79e6b
		# this must be a "before schema versions" config file.
		log.debug("No schema version found, setting to zero.")
		profile[SCHEMA_VERSION_KEY] = 0<|MERGE_RESOLUTION|>--- conflicted
+++ resolved
@@ -67,11 +67,7 @@
 	if isEmptyProfile:
 		log.debug("Empty profile, triggering default schema version")
 		profile[SCHEMA_VERSION_KEY] = latestSchemaVersion
-<<<<<<< HEAD
-	elif not SCHEMA_VERSION_KEY in profile:
-=======
 	elif SCHEMA_VERSION_KEY not in profile:
->>>>>>> 86f79e6b
 		# this must be a "before schema versions" config file.
 		log.debug("No schema version found, setting to zero.")
 		profile[SCHEMA_VERSION_KEY] = 0