--- conflicted
+++ resolved
@@ -19,10 +19,6 @@
 	stripLocaleFromLangCode,
 )
 from synthDriverHandler import SynthDriver, VoiceInfo, synthIndexReached, synthDoneSpeaking
-<<<<<<< HEAD
-import speech
-=======
->>>>>>> 86f79e6b
 from logHandler import log
 
 from speech.types import SpeechSequence
@@ -434,11 +430,7 @@
 	def _getAvailableVoices(self):
 		voices=OrderedDict()
 		for v in _espeak.getVoiceList():
-<<<<<<< HEAD
-			l=_espeak.decodeEspeakString(v.languages[1:])
-=======
 			l=_espeak.decodeEspeakString(v.languages[1:])  # noqa: E741
->>>>>>> 86f79e6b
 			# #7167: Some languages names contain unicode characters EG: Norwegian Bokmål
 			name=_espeak.decodeEspeakString(v.name)
 			# #5783: For backwards compatibility, voice identifies should always be lowercase
@@ -448,11 +440,7 @@
 
 	def _get_voice(self):
 		curVoice=getattr(self,'_voice',None)
-<<<<<<< HEAD
-		if curVoice: return curVoice
-=======
 		if curVoice: return curVoice  # noqa: E701
->>>>>>> 86f79e6b
 		curVoice = _espeak.getCurrentVoice()
 		if not curVoice:
 			return ""
