# A part of NonVisual Desktop Access (NVDA)
# Copyright (C) 2006-2023 NV Access Limited, Aleksey Sadovoy, Peter Vágner, Joseph Lee, Bill Dengler,
# Cyrille Bougot
# This file is covered by the GNU General Public License.
# See the file COPYING for more details.

import ui
import config
<<<<<<< HEAD
from ctypes import *
from ctypes.wintypes import *
=======
from ctypes import *  # noqa: F403
from ctypes.wintypes import *  # noqa: F403
>>>>>>> 86f79e6b
import winKernel
from NVDAObjects.IAccessible import IAccessible, ContentGenericClient
from NVDAObjects.behaviors import Dialog
import appModuleHandler
import speech
import braille
import controlTypes
from scriptHandler import isScriptWaiting, script
import api
<<<<<<< HEAD
import mouseHandler
=======
>>>>>>> 86f79e6b
import oleacc
from keyboardHandler import KeyboardInputGesture
import watchdog

# Translators: The name of a category of NVDA commands.
SCRCAT_MIRANDA = _("Miranda NG")

#contact list window messages
CLM_FIRST=0x1000    #this is the same as LVM_FIRST
CLM_LAST=0x1100

#messages, compare with equivalent TVM_s in the MSDN
CLM_ENSUREVISIBLE=CLM_FIRST+6    #wParam=hItem, lParam=partialOk
CLE_TOGGLE=-1
CLE_COLLAPSE=0
CLE_EXPAND=1
CLE_INVALID=0xFFFF
CLM_EXPAND=CLM_FIRST+7    #wParam=hItem, lParam=CLE_
CLM_FINDCONTACT=CLM_FIRST+8    #wParam=hContact, returns an hItem
CLM_FINDGROUP=CLM_FIRST+9    #wParam=hGroup, returns an hItem
CLM_GETBKCOLOR=CLM_FIRST+10   #returns a COLORREF
CLM_GETCHECKMARK=CLM_FIRST+11   #wParam=hItem, returns 1 or 0
CLM_GETCOUNT=CLM_FIRST+12   #returns the total number of items
CLM_GETEXPAND=CLM_FIRST+14   #wParam=hItem, returns a CLE_, CLE_INVALID if not a group
CLM_GETEXTRACOLUMNS=CLM_FIRST+15   #returns number of extra columns
CLM_GETEXTRAIMAGE=CLM_FIRST+16   #wParam=hItem, lParam=MAKELPARAM(iColumn (0 based),0), returns iImage or 0xFF
CLM_GETEXTRAIMAGELIST=CLM_FIRST+17   #returns HIMAGELIST
CLM_GETFONT=CLM_FIRST+18   #wParam=fontId, see clm_setfont. returns hFont.
CLM_GETINDENT=CLM_FIRST+19   #wParam=new group indent
CLM_GETISEARCHSTRING=CLM_FIRST+20   #lParam=(char*)pszStr, max 120 bytes, returns number of chars in string
MAXITEMTEXTLEN=120
CLM_GETITEMTEXT=CLM_FIRST+21   #wParam=hItem, lParam=(char*)pszStr, max 120 bytes
CLM_GETSELECTION=CLM_FIRST+23   #returns hItem
CLM_SELECTITEM=CLM_FIRST+26   #wParam=hItem
CLM_GETHIDEOFFLINEROOT=CLM_FIRST+40   #returns TRUE/FALSE
CLM_GETEXSTYLE=CLM_FIRST+44   #returns CLS_EX_ flags
CLM_GETLEFTMARGIN=CLM_FIRST+46   #returns count of pixels
CLCIT_INVALID=-1
CLCIT_GROUP=0
CLCIT_CONTACT=1
CLCIT_DIVIDER=2
CLCIT_INFO=3
CLM_GETITEMTYPE=CLM_FIRST+49	#wParam=hItem, returns a CLCIT_
CLGN_ROOT=0
CLGN_CHILD=1
CLGN_PARENT=2
CLGN_NEXT=3
CLGN_PREVIOUS=4
CLGN_NEXTCONTACT=5
CLGN_PREVIOUSCONTACT=6
CLGN_NEXTGROUP=7
CLGN_PREVIOUSGROUP=8
CLM_GETNEXTITEM=CLM_FIRST+50   #wParam=flag, lParam=hItem, returns an hItem
CLM_GETTEXTCOLOR=CLM_FIRST+51   #wParam=FONTID_, returns COLORREF
MAXSTATUSMSGLEN=256
CLM_GETSTATUSMSG=CLM_FIRST+105

#other constants
ANSILOGS=(1001,1006)
MESSAGEVIEWERS=(1001,1005,3011,5005)

class AppModule(appModuleHandler.AppModule):
	lastTextLengths={}
	lastMessages=[]
	# Must not be > 9.
	MessageHistoryLength=3

	def chooseNVDAObjectOverlayClasses(self, obj, clsList):
		if obj.role == controlTypes.Role.WINDOW: 
			return
		windowClass = obj.windowClassName
		if windowClass == "CListControl":
			try:
				clsList.remove(ContentGenericClient)
			except ValueError:
				pass
			clsList.insert(0, mirandaIMContactList)
		elif windowClass in ("MButtonClass", "TSButtonClass", "CLCButtonClass"):
			clsList.insert(0, mirandaIMButton)
		elif windowClass == "Hyperlink":
			clsList.insert(0, mirandaIMHyperlink)
		elif isinstance(obj, IAccessible) and obj.IAccessibleRole == oleacc.ROLE_SYSTEM_PROPERTYPAGE:
			clsList.insert(0, MPropertyPage)
		elif isinstance(obj, IAccessible) and obj.IAccessibleRole == oleacc.ROLE_SYSTEM_SCROLLBAR and obj.windowControlID in MESSAGEVIEWERS:
			clsList.insert(0, MirandaMessageViewerScrollbar)
		elif windowClass == "ListBox" and obj.windowControlID == 0:
			clsList.insert(0, DuplicateFocusListBox)

	def event_NVDAObject_init(self,obj):
		if obj.windowClassName=="ColourPicker":
			obj.role=controlTypes.Role.COLORCHOOSER
		elif (obj.windowControlID in ANSILOGS) and (obj.windowClassName=="RichEdit20A"):
			obj._isWindowUnicode=False

	@script(
		# Translators: The description of an NVDA command to view one of the recent messages.
		description=_("Displays one of the recent messages"),
		gestures=[f"kb:NVDA+control+{n}" for n in range(1, MessageHistoryLength + 1)],
		category=SCRCAT_MIRANDA,
		speakOnDemand=True,
	)
	def script_readMessage(self,gesture):
		num=int(gesture.mainKeyName[-1])
		if len(self.lastMessages)>num-1:
			ui.message(self.lastMessages[num-1])
		else:
			# Translators: This is presented to inform the user that no instant message has been received.
			ui.message(_("No message yet"))

class mirandaIMContactList(IAccessible):

	def _get_name(self):
		hItem=watchdog.cancellableSendMessage(self.windowHandle,CLM_GETSELECTION,0,0)
		internalBuf=winKernel.virtualAllocEx(self.processHandle,None,MAXITEMTEXTLEN,winKernel.MEM_COMMIT,winKernel.PAGE_READWRITE)
		try:
			watchdog.cancellableSendMessage(self.windowHandle,CLM_GETITEMTEXT,hItem,internalBuf)
<<<<<<< HEAD
			buf=create_unicode_buffer(MAXITEMTEXTLEN)
=======
			buf=create_unicode_buffer(MAXITEMTEXTLEN)  # noqa: F405
>>>>>>> 86f79e6b
			winKernel.readProcessMemory(self.processHandle,internalBuf,buf,MAXITEMTEXTLEN,None)
			text=buf.value
			statusMsgPtr=watchdog.cancellableSendMessage(self.windowHandle,CLM_GETSTATUSMSG,hItem,0)
			if statusMsgPtr>0:
<<<<<<< HEAD
				buf2=create_unicode_buffer(MAXSTATUSMSGLEN)
=======
				buf2=create_unicode_buffer(MAXSTATUSMSGLEN)  # noqa: F405
>>>>>>> 86f79e6b
				winKernel.readProcessMemory(self.processHandle,statusMsgPtr,buf2,MAXSTATUSMSGLEN,None)
				text="%s %s"%(text,buf2.value)
		finally:
			winKernel.virtualFreeEx(self.processHandle,internalBuf,0,winKernel.MEM_RELEASE)
		return text

	def _get_role(self):
		hItem=watchdog.cancellableSendMessage(self.windowHandle,CLM_GETSELECTION,0,0)
		iType=watchdog.cancellableSendMessage(self.windowHandle,CLM_GETITEMTYPE,hItem,0)
		if iType==CLCIT_DIVIDER or iType==CLCIT_INVALID: #some clists treat invalid as divider
			return controlTypes.Role.SEPARATOR
		else:
			return controlTypes.Role.TREEVIEWITEM

	def _get_states(self):
		newStates=super(mirandaIMContactList,self)._get_states()
		hItem=watchdog.cancellableSendMessage(self.windowHandle,CLM_GETSELECTION,0,0)
		state=watchdog.cancellableSendMessage(self.windowHandle,CLM_GETEXPAND,hItem,0)
		if state==CLE_EXPAND:
			newStates.add(controlTypes.State.EXPANDED)
		elif state==CLE_COLLAPSE:
			newStates.add(controlTypes.State.COLLAPSED)
		return newStates

	def script_changeItem(self,gesture):
		gesture.send()
		if not isScriptWaiting():
			api.processPendingEvents()
			speech.speakObject(self, reason=controlTypes.OutputReason.FOCUS)
			braille.handler.handleGainFocus(self)

	__changeItemGestures = (
		"kb:downArrow",
		"kb:upArrow",
		"kb:leftArrow",
		"kb:rightArrow",
		"kb:home",
		"kb:end",
		"kb:pageUp",
		"kb:pageDown",
	)

	def initOverlayClass(self):
		for gesture in self.__changeItemGestures:
			self.bindGesture(gesture, "changeItem")

class mirandaIMButton(IAccessible):

	def _get_name(self):
		api.moveMouseToNVDAObject(self)
		return super(mirandaIMButton,self)._get_name()

	def _get_role(self):
		return controlTypes.Role.BUTTON

	def getActionName(self):
		if controlTypes.State.FOCUSED not in self.states:
			return
		return "Click"

	def doAction(self):
		if controlTypes.State.FOCUSED not in self.states:
			return
		KeyboardInputGesture.fromName("space").send()

	def script_doDefaultAction(self,gesture):
		self.doAction()

	def initOverlayClass(self):
		self.bindGesture("kb:enter", "doDefaultAction")

class mirandaIMHyperlink(mirandaIMButton):

	def _get_role(self):
		return controlTypes.Role.LINK

class MPropertyPage(Dialog,IAccessible):

	def _get_name(self):
		name=super(MPropertyPage,self)._get_name()
		if not name:
			try:
				tc=self.parent.next.firstChild
			except AttributeError:
				tc=None
			if tc and tc.role==controlTypes.Role.TABCONTROL:
				children=tc.children
				for index in range(len(children)):
					if (children[index].role==controlTypes.Role.TAB) and (controlTypes.State.SELECTED in children[index].states):
						name=children[index].name
						break
		return name


class MirandaMessageViewerScrollbar(IAccessible):
	def event_valueChange(self):
		curTextLength=len(self.windowText)
		if self.windowHandle not in self.appModule.lastTextLengths:
			self.appModule.lastTextLengths[self.windowHandle]=curTextLength
		elif self.appModule.lastTextLengths[self.windowHandle]<curTextLength:
			message=self.windowText[self.appModule.lastTextLengths[self.windowHandle]:]
			self.appModule.lastMessages.insert(0,message)
			self.appModule.lastMessages=self.appModule.lastMessages[:self.appModule.MessageHistoryLength]
			if config.conf["presentation"]["reportDynamicContentChanges"]:
				ui.message(message)
			self.appModule.lastTextLengths[self.windowHandle]=curTextLength
		super(MirandaMessageViewerScrollbar,self).event_valueChange()

class DuplicateFocusListBox(IAccessible):
	"""A list box which annoyingly fires focus events every second, even when a menu is open.
	"""

	def _get_shouldAllowIAccessibleFocusEvent(self):
		# Stop annoying duplicate focus events, which are fired even if a menu is open.
		focus = api.getFocusObject()
		focusRole = focus.role
		focusStates = focus.states
		if (self == focus or
			(focusRole == controlTypes.Role.MENUITEM and controlTypes.State.FOCUSED in focusStates) or
			(focusRole == controlTypes.Role.POPUPMENU and controlTypes.State.INVISIBLE not in focusStates)
		):
			return False
		return super(DuplicateFocusListBox, self).shouldAllowIAccessibleFocusEvent<|MERGE_RESOLUTION|>--- conflicted
+++ resolved
@@ -6,13 +6,8 @@
 
 import ui
 import config
-<<<<<<< HEAD
-from ctypes import *
-from ctypes.wintypes import *
-=======
 from ctypes import *  # noqa: F403
 from ctypes.wintypes import *  # noqa: F403
->>>>>>> 86f79e6b
 import winKernel
 from NVDAObjects.IAccessible import IAccessible, ContentGenericClient
 from NVDAObjects.behaviors import Dialog
@@ -22,10 +17,6 @@
 import controlTypes
 from scriptHandler import isScriptWaiting, script
 import api
-<<<<<<< HEAD
-import mouseHandler
-=======
->>>>>>> 86f79e6b
 import oleacc
 from keyboardHandler import KeyboardInputGesture
 import watchdog
@@ -142,20 +133,12 @@
 		internalBuf=winKernel.virtualAllocEx(self.processHandle,None,MAXITEMTEXTLEN,winKernel.MEM_COMMIT,winKernel.PAGE_READWRITE)
 		try:
 			watchdog.cancellableSendMessage(self.windowHandle,CLM_GETITEMTEXT,hItem,internalBuf)
-<<<<<<< HEAD
-			buf=create_unicode_buffer(MAXITEMTEXTLEN)
-=======
 			buf=create_unicode_buffer(MAXITEMTEXTLEN)  # noqa: F405
->>>>>>> 86f79e6b
 			winKernel.readProcessMemory(self.processHandle,internalBuf,buf,MAXITEMTEXTLEN,None)
 			text=buf.value
 			statusMsgPtr=watchdog.cancellableSendMessage(self.windowHandle,CLM_GETSTATUSMSG,hItem,0)
 			if statusMsgPtr>0:
-<<<<<<< HEAD
-				buf2=create_unicode_buffer(MAXSTATUSMSGLEN)
-=======
 				buf2=create_unicode_buffer(MAXSTATUSMSGLEN)  # noqa: F405
->>>>>>> 86f79e6b
 				winKernel.readProcessMemory(self.processHandle,statusMsgPtr,buf2,MAXSTATUSMSGLEN,None)
 				text="%s %s"%(text,buf2.value)
 		finally:
