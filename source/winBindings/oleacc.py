--- conflicted
+++ resolved
@@ -21,23 +21,6 @@
 	LPWSTR,
 	POINT,
 )
-<<<<<<< HEAD
-from typing import Annotated
-from utils.ctypesUtils import (
-	dllFunc,
-)
-
-dll = windll.oleacc
-
-
-@dllFunc(dll, annotateOriginalCFunc=True)
-def GetProcessHandleFromHwnd(windowHandle: int | HWND) -> Annotated[int, HANDLE]:
-	"""
-	Retrieves a process handle from a window handle.
-	.. seealso::
-		https://learn.microsoft.com/en-us/windows/win32/winauto/getprocesshandlefromhwnd
-	"""
-=======
 from .user32 import LRESULT
 from comInterfaces.Accessibility import IAccessible
 from comtypes.automation import VARIANT
@@ -232,5 +215,4 @@
 	POINTER(IAccessible),  # pacc
 	POINTER(HWND),  # phwnd
 )
-WindowFromAccessibleObject.restype = HRESULT
->>>>>>> 952db62f
+WindowFromAccessibleObject.restype = HRESULT