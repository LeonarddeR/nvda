--- conflicted
+++ resolved
@@ -30,7 +30,6 @@
 
 
 dll = windll.advapi32
-<<<<<<< HEAD
 
 
 @dllFunc(dll, annotateOriginalCFunc=True)
@@ -44,29 +43,13 @@
 	.. seealso::
 		https://learn.microsoft.com/en-us/windows/win32/api/processthreadsapi/nf-processthreadsapi-openprocesstoken
 	"""
-=======
-OpenProcessToken = dll.OpenProcessToken
-"""
-Opens the access token associated with a process.
-.. seealso::
-	https://learn.microsoft.com/en-us/windows/win32/api/processthreadsapi/nf-processthreadsapi-openprocesstoken
-"""
-OpenProcessToken.argtypes = (
-	HANDLE,  # ProcessHandle
-	DWORD,  # DesiredAccess
-	POINTER(HANDLE),  # TokenHandle
-)
-OpenProcessToken.restype = BOOL
 
-RegCloseKey = dll.RegCloseKey
-"""
-Closes a handle to the specified registry key.
 
-..seealso::
-	https://learn.microsoft.com/en-us/windows/win32/api/winreg/nf-winreg-regclosekey
-"""
-RegCloseKey.argtypes = (
-	HKEY,  # hKey
-)
-RegCloseKey.restype = LONG
->>>>>>> 905a7eca
+@dllFunc(dll, annotateOriginalCFunc=True)
+def RegCloseKey(hkey: int | HKEY) -> Annotated[int, LONG]:
+	"""
+	Closes a handle to the specified registry key.
+
+	..seealso::
+		https://learn.microsoft.com/en-us/windows/win32/api/winreg/nf-winreg-regclosekey
+	"""