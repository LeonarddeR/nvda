--- conflicted
+++ resolved
@@ -1,11 +1,12 @@
 # A part of NonVisual Desktop Access (NVDA)
-# Copyright (C) 2025 NV Access Limited, Leonard de Ruijter
+# Copyright (C) 2025 NV Access Limited
 # This file may be used under the terms of the GNU General Public License, version 2 or later, as modified by the NVDA license.
 # For full terms and any additional permissions, see the NVDA license file: https://github.com/nvaccess/nvda/blob/master/copying.txt
 
 """Functions exported by advapi32.dll, and supporting data structures and enumerations."""
 
 from ctypes import (
+	POINTER,
 	windll,
 	c_void_p,
 )
@@ -17,13 +18,6 @@
 	LONG,
 	LPCWSTR,
 )
-from typing import (
-	Annotated,
-)
-from utils.ctypesUtils import (
-	dllFunc,
-	Pointer,
-)
 
 __all__ = (
 	"OpenProcessToken",
@@ -34,8 +28,6 @@
 
 
 dll = windll.advapi32
-<<<<<<< HEAD
-=======
 
 
 OpenProcessToken = dll.OpenProcessToken
@@ -50,32 +42,11 @@
 	POINTER(HANDLE),  # TokenHandle
 )
 OpenProcessToken.restype = BOOL
->>>>>>> 952db62f
 
+RegCloseKey = dll.RegCloseKey
+"""
+Closes a handle to the specified registry key.
 
-<<<<<<< HEAD
-@dllFunc(dll, annotateOriginalCFunc=True)
-def OpenProcessToken(
-	ProcessHandle: int | HANDLE,
-	DesiredAccess: int | DWORD,
-	TokenHandle: Pointer[HANDLE] | HANDLE,
-) -> Annotated[int, BOOL]:
-	"""
-	Opens the access token associated with a process.
-	.. seealso::
-		https://learn.microsoft.com/en-us/windows/win32/api/processthreadsapi/nf-processthreadsapi-openprocesstoken
-	"""
-
-
-@dllFunc(dll, annotateOriginalCFunc=True)
-def RegCloseKey(hkey: int | HKEY) -> Annotated[int, LONG]:
-	"""
-	Closes a handle to the specified registry key.
-
-	..seealso::
-		https://learn.microsoft.com/en-us/windows/win32/api/winreg/nf-winreg-regclosekey
-	"""
-=======
 ..seealso::
 	https://learn.microsoft.com/en-us/windows/win32/api/winreg/nf-winreg-regclosekey
 """
@@ -113,5 +84,4 @@
 	c_void_p,  # lpData
 	POINTER(DWORD),  # lpcbData
 )
-RegQueryValueEx.restype = LONG
->>>>>>> 952db62f
+RegQueryValueEx.restype = LONG